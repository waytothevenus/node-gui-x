<!DOCTYPE html>
<html lang="en">
  <head>
    <meta charset="UTF-8" />
    <link rel="icon" type="image/svg+xml" href="/src/assets/images/favicon.svg" />
    <meta name="viewport" content="width=device-width, initial-scale=1.0" />
    <title>Vite App</title>
<<<<<<< HEAD
    <script type="module" crossorigin src="/assets/index-D0l4Sz8P.js"></script>
=======
    <script type="module" crossorigin src="/assets/index-BdoV9qUk.js"></script>
>>>>>>> bacbf3c1
    <link rel="stylesheet" crossorigin href="/assets/index-CpGCu-5V.css">
  </head>
  <body>
    <div id="root"></div>

  </body>
</html><|MERGE_RESOLUTION|>--- conflicted
+++ resolved
@@ -2,18 +2,18 @@
 <html lang="en">
   <head>
     <meta charset="UTF-8" />
-    <link rel="icon" type="image/svg+xml" href="/src/assets/images/favicon.svg" />
+    <link
+      rel="icon"
+      type="image/svg+xml"
+      href="/src/assets/images/favicon.svg"
+    />
     <meta name="viewport" content="width=device-width, initial-scale=1.0" />
     <title>Vite App</title>
-<<<<<<< HEAD
     <script type="module" crossorigin src="/assets/index-D0l4Sz8P.js"></script>
-=======
-    <script type="module" crossorigin src="/assets/index-BdoV9qUk.js"></script>
->>>>>>> bacbf3c1
-    <link rel="stylesheet" crossorigin href="/assets/index-CpGCu-5V.css">
+
+    <link rel="stylesheet" crossorigin href="/assets/index-CpGCu-5V.css" />
   </head>
   <body>
     <div id="root"></div>
-
   </body>
 </html>