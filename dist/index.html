--- conflicted
+++ resolved
@@ -1,19 +1,3 @@
-<<<<<<< HEAD
-<!DOCTYPE html>
-<html lang="en">
-  <head>
-    <meta charset="UTF-8" />
-    <link rel="icon" type="image/svg+xml" href="/src/assets/images/favicon.svg" />
-    <meta name="viewport" content="width=device-width, initial-scale=1.0" />
-    <title>Vite App</title>
-    <script type="module" crossorigin src="/assets/index-D3ROFKcT.js"></script>
-    <link rel="stylesheet" crossorigin href="/assets/index-CpGCu-5V.css">
-  </head>
-  <body>
-    <div id="root"></div>
-
-  </body>
-=======
 <!DOCTYPE html>
 <html lang="en">
   <head>
@@ -25,11 +9,8 @@
     />
     <meta name="viewport" content="width=device-width, initial-scale=1.0" />
     <title>Vite App</title>
-    <script type="module" crossorigin src="/assets/index-D0l4Sz8P.js"></script>
-    <link rel="stylesheet" crossorigin href="/assets/index-CpGCu-5V.css" />
   </head>
   <body>
     <div id="root"></div>
   </body>
->>>>>>> f0bd9a4d
 </html>